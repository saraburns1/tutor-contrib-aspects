--- conflicted
+++ resolved
@@ -375,13 +375,8 @@
         # DBT_PROFILE_* settings get passed into the dbt_profile.yml file.
         # For now we are pulling this from github, which should allow maximum
         # flexibility for forking, running branches, specific versions, etc.
-<<<<<<< HEAD
-        ("DBT_REPOSITORY", "https://github.com/saraburns1/aspects-dbt"),
-        ("DBT_BRANCH", "dbt_cleanup"),
-=======
         ("DBT_REPOSITORY", "https://github.com/openedx/aspects-dbt"),
         ("DBT_BRANCH", "v6.1.0"),
->>>>>>> 50d2866f
         ("DBT_SSH_KEY", ""),
         ("DBT_STATE_DIR", "/app/aspects-dbt/state"),
         ("DBT_PROFILES_DIR", "/app/aspects/dbt/"),
