"""
Helpers for Tutor commands and "do" commands.
"""

import glob
import os
import re
import json
from zipfile import ZipFile

import click
import yaml

FILE_NAME_ATTRIBUTE = "_file_name"

PLUGIN_PATH = os.path.dirname(os.path.abspath(__file__))
ASSETS_PATH = os.path.join(
    PLUGIN_PATH,
    "templates",
    "aspects",
    "build",
    "aspects-superset",
    "openedx-assets",
    "assets",
)


def str_presenter(dumper, data):
    """
    Configures yaml for dumping multiline strings
    """
    if len(data.splitlines()) > 1 or "'" in data:  # check for multiline string
        return dumper.represent_scalar("tag:yaml.org,2002:str", data, style="|")
    return dumper.represent_scalar("tag:yaml.org,2002:str", data)


yaml.add_representer(str, str_presenter)
yaml.representer.SafeRepresenter.add_representer(str, str_presenter)


class SupersetCommandError(Exception):
    """
    An error we can use for these methods.
    """


class Asset:
    """
    Base class for asset types used in import.
    """

    path = None
    assets_path = None
    templated_vars = None
    required_vars = None
    omitted_vars = None
    raw_vars = None

    def __init__(self):
        if not self.path:
            raise NotImplementedError("Asset is an abstract class.")

        self.assets_path = os.path.join(ASSETS_PATH, self.path)

    def get_path(self):
        """
        Returns the full path to the asset file type.
        """
        if self.assets_path:
            return self.assets_path
        raise NotImplementedError

    def get_templated_vars(self):
        """
        Returns a list of variables which should have templated variables.

        This allows us to alert users when they might be submitting hard coded
        values instead of something like {{ TABLE_NAME }}.
        """
        return self.templated_vars or []

    def get_required_vars(self):
        """
        Returns a list of variables which must exist for the asset.

        This allows us to make sure users remember to add `_roles` to dashboards.
        Since those do not export.
        """
        return self.required_vars or []

    def get_omitted_vars(self):
        """
        Returns a list of variables which should be omitted from the content.
        """
        return self.omitted_vars or []

    def get_raw_vars(self):
        """
        Returns a list of variables which should be omitted from the content.
        """
        return self.raw_vars or []

    def remove_content(self, content: dict):
        """
        Remove any variables from the content which should be omitted.
        """
        for var_path in self.get_omitted_vars():
            self._remove_content(content, var_path.split("."))

    def _remove_content(self, content: dict, var_path: list):
        """
        Helper method to remove content from the content dict.
        """
        if content is None:
            return
        if len(var_path) == 1:
            content.pop(var_path[0], None)
            return
        if var_path[0] in content:
            self._remove_content(content[var_path[0]], var_path[1:])

    def omit_templated_vars(self, content: dict, existing: dict):
        """
        Omit templated variables from the content if they are not present in
        the existing file content.
        """
        if not isinstance(content, dict) or not isinstance(existing, dict):
            return

        for key in content.keys():
            if key not in existing.keys():
                continue
            if isinstance(existing[key], str):
                if "{{" in existing.get(key, "") or "{%" in existing.get(key, ""):
                    if key in self.get_raw_vars():
                        raw_expression = "{% raw %}" + content[key] + "{% endraw %}"
                        content[key] = raw_expression
                    else:
                        content[key] = existing[key]

            if isinstance(content[key], dict):
                self.omit_templated_vars(content[key], existing[key])

            if isinstance(content[key], list):
                for i, item in enumerate(content[key]):
                    if isinstance(item, dict):
                        try:
                            tmp = existing[key][i]
                            self.omit_templated_vars(item, tmp or None)
                        except IndexError:
                            pass

    def process(self, content: dict, existing: dict):
        """
        Process the asset content before writing it to a file.
        """


class ChartAsset(Asset):
    """
    Chart assets.
    """

    path = "charts"
    omitted_vars = [
        "params.dashboards",
        "params.datasource",
        "params.slice_id",
    ]
    raw_vars = ["sqlExpression", "query_context"]

    def process(self, content: dict, existing: dict):
        if not content.get("query_context"):
            content["query_context"] = existing.get("query_context")
        query_context = content["query_context"]
        if query_context is not None and isinstance(query_context, str):
            content["query_context"] = json.loads(query_context)


class DashboardAsset(Asset):
    """
    Dashboard assets.
    """

    path = "dashboards"
    required_vars = ["_roles"]


class DatasetAsset(Asset):
    """
    Dataset assets.
    """

    path = "datasets"
    templated_vars = ["schema", "table_name", "sql"]
    omitted_vars = ["extra.certification"]

    def process(self, content: dict, existing: dict):
        """
        Process the content of the chart asset.
        """
        for column in content.get("columns", []):
            if not column.get("verbose_name"):
                column["verbose_name"] = column["column_name"].replace("_", " ").title()

        for metric in content.get("metrics", []):
            if not metric.get("verbose_name"):
                metric["verbose_name"] = metric["metric_name"].replace("_", " ").title()


class DatabaseAsset(Asset):
    """
    Database assets.
    """

    path = "databases"
    templated_vars = ["sqlalchemy_uri"]


ASSET_TYPE_MAP = {
    "slice_name": ChartAsset(),
    "dashboard_title": DashboardAsset(),
    "table_name": DatasetAsset(),
    "database_name": DatabaseAsset(),
}

def _check_file_exists(out_path, filename):
    """
    Check if file exists and return loaded yaml
    """
    if os.path.exists(os.path.join(out_path, filename)):
        with open(
            os.path.join(out_path, filename), encoding="utf-8"
        ) as stream:
            return yaml.safe_load(stream)

def _check_file_exists(out_path, filename):
    """
    Check if file exists and return loaded yaml
    """
    if os.path.exists(os.path.join(out_path, filename)):
        with open(os.path.join(out_path, filename), encoding="utf-8") as stream:
            return yaml.safe_load(stream)
    return None


def validate_asset_file(asset_path, content, echo):
    """
    Check various aspects of the asset file based on its type.

    Returns the destination path for the file to import to.
    Append last 6 characters of uuid for charts
    """
    orig_filename = os.path.basename(asset_path)
    out_filename_trimmed = re.sub(r"(_\d*)\.yaml", ".yaml", orig_filename)

    # make sure to not change the dashboard filename if we happen
    # to have a chart with the same name
<<<<<<< HEAD
    if not content.get('dashboard_title'):
        out_filename_uuid = re.sub(r"(_\d*)\.yaml", f"_{content['uuid'][:6]}.yaml", orig_filename)
=======
    if not content.get("dashboard_title"):
        out_filename_uuid = re.sub(
            r"(_\d*)\.yaml", f"_{content['uuid'][:6]}.yaml", orig_filename
        )
>>>>>>> 01ec69a8
    else:
        out_filename_uuid = out_filename_trimmed
    content[FILE_NAME_ATTRIBUTE] = out_filename_uuid

    out_path = None
    needs_review = False
    for key, cls in ASSET_TYPE_MAP.items():
        if key in content:
            out_path = cls.get_path()

            existing = None

            existing = _check_file_exists(out_path, out_filename_trimmed)
            existing = _check_file_exists(out_path, out_filename_uuid)
<<<<<<< HEAD

            # Check if exists under original filename
            if os.path.exists(os.path.join(out_path, out_filename_trimmed)):
                with open(
                    os.path.join(out_path, out_filename_trimmed), encoding="utf-8"
                ) as stream:
                    existing = yaml.safe_load(stream)
=======
>>>>>>> 01ec69a8

            for var in cls.get_templated_vars():
                # If this is a variable we expect to be templated,
                # check that it is.
                if (
                    content[var]
                    and not content[var].startswith("{{")
                    and not content[var].startswith("{%")
                ):
                    if existing:
                        content[var] = existing[var]
                        needs_review = False
                    else:
                        echo(
                            click.style(
                                f"WARN: {orig_filename} has "
                                f"{var} set to {content[var]} instead of a "
                                f"setting.",
                                fg="yellow",
                            )
                        )
                        needs_review = True

            for var in cls.get_required_vars():
                # If this variable is required and doesn't exist, warn.
                if var not in content:
                    if existing:
                        content[var] = existing[var]
                        needs_review = False
                    else:
                        echo(
                            click.style(
                                f"WARN: {orig_filename} is missing required "
                                f"item '{var}'!",
                                fg="red",
                            )
                        )
                        needs_review = True

            cls.remove_content(content)
            cls.omit_templated_vars(content, existing)
            cls.process(content, existing)
            # We found the correct class, we can stop looking.
            break
    return out_path, needs_review


def import_superset_assets(file, echo):
    """
    Import assets from a Superset export zip file to the openedx-assets directory.
    """
    written_assets = []
    review_files = set()
    err = 0

    with ZipFile(file.name) as zip_file:
        for asset_path in zip_file.namelist():
            if "metadata.yaml" in asset_path:
                continue
            with zip_file.open(asset_path) as asset_file:
                content = yaml.safe_load(asset_file)
                out_path, needs_review = validate_asset_file(asset_path, content, echo)

                # This can happen if it's an unknown asset type
                if not out_path:
                    continue

                if needs_review:
                    review_files.add(content[FILE_NAME_ATTRIBUTE])

                out_path = os.path.join(out_path, content[FILE_NAME_ATTRIBUTE])
                written_assets.append(out_path)

                with open(out_path, "w", encoding="utf-8") as out_f:
                    yaml.dump(content, out_f, encoding="utf-8")

    if review_files:
        echo()
        echo(
            click.style(
                f"{len(review_files)} files had warnings and need review:", fg="red"
            )
        )
        for filename in review_files:
            echo(f"    - {filename}")

        raise SupersetCommandError(
            "Warnings found, please review then run "
            "'tutor aspects check_superset_assets'"
        )

    echo()
    echo(f"Serialized {len(written_assets)} assets")

    return err


def _get_asset_files():
    for file_name in glob.iglob(ASSETS_PATH + "/**/*.yaml", recursive=True):
        with open(file_name, "r", encoding="utf-8") as file:
            # We have to remove the jinja for it to parse
            file_str = file.read()
            file_str = file_str.replace("{{", "").replace("}}", "")
            asset = yaml.safe_load(file_str)

            # Some asset types are lists of one element for some reason
            if isinstance(asset, list):
                asset = asset[0]

            yield file_name, asset


def _deduplicate_asset_files(existing, found, echo):
    if existing["modified"] == found["modified"]:
        short_existing = os.path.basename(existing["file_name"])
        short_found = os.path.basename(found["file_name"])
        raise SupersetCommandError(
            "Modified dates are identical. You will need to  "
            f"remove either {short_existing} or "
            f" {short_found} and run again."
        )

    newer_file = existing if existing["modified"] > found["modified"] else found
    old_file = existing if existing["modified"] < found["modified"] else found

    short_new = os.path.basename(newer_file["file_name"])
    short_old = os.path.basename(old_file["file_name"])

    echo(f"{short_new} is newer, {short_old} will be deleted")

    os.remove(old_file["file_name"])

    return newer_file


def deduplicate_superset_assets(echo):
    """
    Check for duplicated UUIDs in openedx-assets, delete the older file.

    Superset exports use the name of the asset in the filename, so if you
    rename a chart or dashboard a new file will be created with the same
    UUID, causing import issues. This tries to fix that.
    """
    echo("De-duplicating assets...")
    err = 0
    uuid_file_map = {}

    for file_name, asset in _get_asset_files():
        curr_uuid = asset["uuid"]
        if curr_uuid in uuid_file_map:
            echo()
            echo(
                click.style(f"WARN: Duplicate UUID found {asset['uuid']}", fg="yellow")
            )

            new_file = {"file_name": file_name, "modified": os.stat(file_name)[8]}
            old_file = uuid_file_map[curr_uuid]

            try:
                uuid_file_map[curr_uuid] = _deduplicate_asset_files(
                    old_file, new_file, echo
                )
            except SupersetCommandError as ex:
                echo(click.style(f"ERROR: {ex}", fg="red"))
                err += 1
                continue
        else:
            uuid_file_map[asset["uuid"]] = {
                "file_name": file_name,
                "modified": os.stat(file_name)[8],
            }

    if err:
        echo()
        echo()
        echo(click.style(f"{err} errors found!", fg="red"))

    echo("Deduplication complete.")


def check_asset_names(echo):
    """
    Warn about any duplicate asset names.
    """
    echo("Looking for duplicate names...")
    warn = 0

    names = set()
    for file_name, asset in _get_asset_files():
        for k in ("slice_name", "dashboard_title", "database_name"):
            if k in asset:
                if asset[k] in names:
                    warn += 1
                    echo(
                        f"WARNING: Duplicate name {asset[k]} in {file_name}, this "
                        f"could confuse users, consider changing it."
                    )
                names.add(asset[k])
                break

    echo(f"{warn} duplicate names detected.")


def _get_all_chart_dataset_uuids():
    """
    Return the UUIDs of all datasets and charts in our file assets.
    """
    all_dataset_uuids = {}
    all_chart_uuids = {}

    # First get all known uuid's
    for _, asset in _get_asset_files():
        if "slice_name" in asset:
            all_chart_uuids[asset["uuid"]] = asset["slice_name"]
        elif "table_name" in asset:
            all_dataset_uuids[asset["uuid"]] = asset["table_name"]

    return all_dataset_uuids, all_chart_uuids


def _get_used_chart_dataset_uuids():
    """
    Return the UUIDs of all datasets and charts actually used in our file assets.
    """
    used_dataset_uuids = set()
    used_chart_uuids = set()

    for _, asset in _get_asset_files():
        if "dashboard_title" in asset:
            filters = asset["metadata"].get("native_filter_configuration", [])

            for filter_config in filters:
                for filter_dataset in filter_config.get("target", {}).get(
                    "datasetUuid", []
                ):
                    used_dataset_uuids.add(filter_dataset)

            for pos in asset["position"]:
                if pos.startswith("CHART-"):
                    slice_uuid = asset["position"][pos]["meta"].get("uuid")

                    if slice_uuid:
                        used_chart_uuids.add(slice_uuid)

        if "slice_name" in asset:
            dataset_uuid = asset["dataset_uuid"]
            used_dataset_uuids.add(dataset_uuid)

    return used_dataset_uuids, used_chart_uuids


def check_orphan_assets(echo):
    """
    Warn about any potentially unused assets.
    """
    echo("Looking for potentially orphaned assets...")

    all_dataset_uuids, all_chart_uuids = _get_all_chart_dataset_uuids()
    used_dataset_uuids, used_chart_uuids = _get_used_chart_dataset_uuids()

    for k in used_dataset_uuids:
        try:
            all_dataset_uuids.pop(k)
        except KeyError:
            click.echo(
                click.style(f"WARNING: Dataset {k} used nut not found!", fg="red")
            )

    # Remove the "Query performance" chart from the list, it's needed for
    # the performance_metrics script, but not in any dashboard.
    all_chart_uuids.pop("bb13bb31-c797-4ed3-a7f9-7825cc6dc482", None)

    for k in used_chart_uuids:
        try:
            all_chart_uuids.pop(k)
        except KeyError:
            click.echo(click.style(f"WARNING: Chart {k} used nut not found!", fg="red"))

    echo()

    if all_dataset_uuids:
        echo(click.style("Potentially unused datasets detected:", fg="yellow"))
        echo("\n".join(sorted(all_dataset_uuids.values())))

    if all_chart_uuids:
        echo(click.style("Potentially unused charts detected:", fg="yellow"))
        echo("\n".join(sorted(all_chart_uuids.values())))

    if not all_dataset_uuids and not all_chart_uuids:
        echo(f"{len(all_chart_uuids) + len(all_dataset_uuids)} orphans detected.")<|MERGE_RESOLUTION|>--- conflicted
+++ resolved
@@ -224,15 +224,6 @@
     "database_name": DatabaseAsset(),
 }
 
-def _check_file_exists(out_path, filename):
-    """
-    Check if file exists and return loaded yaml
-    """
-    if os.path.exists(os.path.join(out_path, filename)):
-        with open(
-            os.path.join(out_path, filename), encoding="utf-8"
-        ) as stream:
-            return yaml.safe_load(stream)
 
 def _check_file_exists(out_path, filename):
     """
@@ -256,15 +247,10 @@
 
     # make sure to not change the dashboard filename if we happen
     # to have a chart with the same name
-<<<<<<< HEAD
-    if not content.get('dashboard_title'):
-        out_filename_uuid = re.sub(r"(_\d*)\.yaml", f"_{content['uuid'][:6]}.yaml", orig_filename)
-=======
     if not content.get("dashboard_title"):
         out_filename_uuid = re.sub(
             r"(_\d*)\.yaml", f"_{content['uuid'][:6]}.yaml", orig_filename
         )
->>>>>>> 01ec69a8
     else:
         out_filename_uuid = out_filename_trimmed
     content[FILE_NAME_ATTRIBUTE] = out_filename_uuid
@@ -279,16 +265,6 @@
 
             existing = _check_file_exists(out_path, out_filename_trimmed)
             existing = _check_file_exists(out_path, out_filename_uuid)
-<<<<<<< HEAD
-
-            # Check if exists under original filename
-            if os.path.exists(os.path.join(out_path, out_filename_trimmed)):
-                with open(
-                    os.path.join(out_path, out_filename_trimmed), encoding="utf-8"
-                ) as stream:
-                    existing = yaml.safe_load(stream)
-=======
->>>>>>> 01ec69a8
 
             for var in cls.get_templated_vars():
                 # If this is a variable we expect to be templated,
