"""Import a list of assets from a yaml file and create them in the superset assets folder."""
import os
from superset.app import create_app

app = create_app()
app.app_context().push()

import logging
import uuid
import yaml
from copy import deepcopy
from pathlib import Path
<<<<<<< HEAD
from collections import defaultdict
=======
from sqlfmt.api import format_string
from sqlfmt.mode import Mode
>>>>>>> 0a005306

from superset import security_manager
from superset.extensions import db
from superset.models.dashboard import Dashboard
from superset.models.slice import Slice
from superset.connectors.sqla.models import SqlaTable
from superset.utils.database import get_or_create_db
from superset.models.embedded_dashboard import EmbeddedDashboard
from pythonpath.create_assets_utils import load_configs_from_directory
from pythonpath.delete_assets import delete_assets
from yaml.representer import Representer

from pythonpath.localization import get_translation
from pythonpath.create_row_level_security import create_rls_filters


logger = logging.getLogger("create_assets")
BASE_DIR = "/app/assets/superset"
ASSET_FOLDER_MAPPING = {
    "dashboard_title": "dashboards",
    "slice_name": "charts",
    "database_name": "databases",
    "table_name": "datasets",
}

DASHBOARD_LOCALES = {{SUPERSET_DASHBOARD_LOCALES}}
EMBEDDABLE_DASHBOARDS = {{SUPERSET_EMBEDDABLE_DASHBOARDS}}
DATABASES = {{SUPERSET_DATABASES}}

for folder in ASSET_FOLDER_MAPPING.values():
    os.makedirs(f"{BASE_DIR}/{folder}", exist_ok=True)

FILE_NAME_ATTRIBUTE = "_file_name"

PYTHONPATH = "/app/pythonpath"
ASSETS_PATH = "/app/openedx-assets/assets"


def main():
    create_assets()


def create_assets():
    """Create assets from a yaml file."""
    roles = {}

    yaml.add_representer(defaultdict, Representer.represent_dict)
    translated_asset_uuids = defaultdict(set)

    for root, dirs, files in os.walk(ASSETS_PATH):
        for file in files:
            if not file.endswith(".yaml"):
                continue

            path = os.path.join(root, file)
            with open(path, "r") as file:
                asset = yaml.safe_load(file)
                process_asset(asset, roles, translated_asset_uuids)

    # Get extra assets
    with open(os.path.join(PYTHONPATH,"assets.yaml"), "r") as file:
        extra_assets = yaml.safe_load_all(file)

        if extra_assets:
            # For each asset, create a file in the right folder
            for asset in extra_assets:
                process_asset(asset, roles, translated_asset_uuids)


    for uuid in translated_asset_uuids:
        translated_asset_uuids[uuid] = list(translated_asset_uuids[uuid])

    # Write parent UUID & translated child UUIDs to yaml file
    path = os.path.join(PYTHONPATH,"translated_asset_mapping.yaml")
    with open(path, "w") as file:
        yaml.dump(translated_asset_uuids, file, default_flow_style=False)

    # import_assets()
    # update_dashboard_roles(roles)
    # update_embeddable_uuids()
    # update_datasets()
    # create_rls_filters()

    # Delete unused UUIDs from yaml list
    with open(os.path.join(PYTHONPATH,"aspects_asset_list.yaml"), "r", encoding="utf-8") as file:
        assets = yaml.safe_load(file)
    unused_aspect_uuids = assets['unused_uuids']
    delete_assets(unused_aspect_uuids)

def process_asset(asset, roles, translated_asset_uuids):
    if FILE_NAME_ATTRIBUTE not in asset:
        raise Exception(f"Asset {asset} has no {FILE_NAME_ATTRIBUTE}")
    file_name = asset.pop(FILE_NAME_ATTRIBUTE)

    # Find the right folder to create the asset in
    for asset_name, folder in ASSET_FOLDER_MAPPING.items():
        if asset_name in asset:
            write_asset_to_file(asset, asset_name, folder, file_name, roles, translated_asset_uuids)
            return


def get_localized_uuid(base_uuid, language):
    """
    Generate an idempotent uuid for a localized asset.
    """
    base_uuid = uuid.UUID(base_uuid)
    base_namespace = uuid.uuid5(base_uuid, "superset")
    normalized_language = language.lower().replace("-", "_")
    return str(uuid.uuid5(base_namespace, normalized_language))
    
def write_asset_to_file(asset, asset_name, folder, file_name, roles, translated_asset_uuids):
    """Write an asset to a file and generated translated assets"""
    if folder == "databases":
        # Update the sqlalchery_uri from the asset override pre-generated values
        asset["sqlalchemy_uri"] = DATABASES.get(asset["database_name"])
    if folder in ["charts", "dashboards", "datasets"]:
        for locale in DASHBOARD_LOCALES:
            if folder == "datasets":
                asset["sql"] = format_string(asset["sql"], mode=Mode(dialect_name="clickhouse"))

            updated_asset = generate_translated_asset(
                asset, asset_name, folder, locale, roles, translated_asset_uuids
            )

            # Clean up old localized dashboards
            if folder == "dashboards":
                dashboard_slug = updated_asset["slug"]
                dashboard = db.session.query(Dashboard).filter_by(slug=dashboard_slug).first()
                if dashboard:
                    db.session.delete(dashboard)
            path = f"{BASE_DIR}/{folder}/{file_name.split('.')[0]}-{locale}.yaml"
            with open(path, "w") as file:
                yaml.dump(updated_asset, file)

    ## WARNING: Dashboard are assigned a Dummy role which prevents users to
    #           access the original dashboards.
    dashboard_roles = asset.pop("_roles", None)
    if dashboard_roles:
        roles[asset["uuid"]] = [security_manager.find_role("Admin")]

    # Clean up old un-localized dashboard
    dashboard_slug = asset.get("slug")
    if dashboard_slug:
        dashboard = db.session.query(Dashboard).filter_by(slug=dashboard_slug).first()
        if dashboard:
            db.session.delete(dashboard)

    path = f"{BASE_DIR}/{folder}/{file_name}"
    with open(path, "w") as file:
        yaml.dump(asset, file)

    db.session.commit()


def generate_translated_asset(asset, asset_name, folder, language, roles, translated_asset_uuids):
    """Generate a translated asset with their elements updated"""
    copy = deepcopy(asset)
    parent_uuid = copy['uuid']
    copy["uuid"] = str(get_localized_uuid(copy["uuid"], language))
    copy[asset_name] = get_translation(copy[asset_name], language)
<<<<<<< HEAD

    # Save parent & translated uuids in yaml file
    translated_asset_uuids[parent_uuid].add(copy['uuid'])

=======
>>>>>>> 0a005306
    if folder == "dashboards":
        copy["slug"] = f"{copy['slug']}-{language}"
        copy["description"] = get_translation(copy["description"], language)

        dashboard_roles = copy.pop("_roles", [])
        translated_dashboard_roles = []

        for role in dashboard_roles:
            translated_dashboard_roles.append(f"{role} - {language}")

        roles[copy["uuid"]] = [
            security_manager.find_role(role) for role in translated_dashboard_roles
        ]

        generate_translated_dashboard_elements(copy, language)
        generate_translated_dashboard_filters(copy, language)

    if folder == "datasets" and copy.get("sql"):
        # Only virtual datasets can be translated
        for column in copy.get("columns", []):
            column["verbose_name"] = get_translation(column["verbose_name"], language)

        for metric in copy.get("metrics", []):
            metric["verbose_name"] = get_translation(metric["verbose_name"], language)

        copy["table_name"] = f"{copy['table_name']}_{language}"

    if folder == "charts":
        copy["dataset_uuid"] = get_localized_uuid(copy["dataset_uuid"], language)

    return copy


def generate_translated_dashboard_elements(copy, language):
    """Generate translated elements for a dashboard"""
    position = copy.get("position", {})

    SUPPORTED_TYPES = {"TAB": "text", "HEADER": "text", "MARKDOWN": "code"}

    for element in position.values():
        if not isinstance(element, dict):
            continue

        meta = element.get("meta", {})
        original_uuid = meta.get("uuid", None)

        translation, element_id = None, None

        if original_uuid:
            element_id = get_localized_uuid(original_uuid, language)
            translation = get_translation(meta["sliceName"], language)

            meta["sliceName"] = translation
            meta["uuid"] = element_id

        elif element.get("type") in SUPPORTED_TYPES.keys():
            text_key = SUPPORTED_TYPES.get(element["type"])
            if not meta or not meta.get(text_key):
                continue

            translation = get_translation(meta[text_key], language)
            meta[text_key] = translation


def generate_translated_dashboard_filters(copy, language):
    """Generate translated filters for a dashboard"""
    metadata = copy.get("metadata", {})

    for filter in metadata.get("native_filter_configuration", []):
        for k in ("name", "description"):
            if k in filter:
                filter[k] = get_translation(filter[k], language)


def import_assets():
    """Import the assets folder in superset"""
    load_configs_from_directory(
        root=Path(BASE_DIR),
        overwrite=True,
        force_data=False,
    )

    # Query contexts use slice IDs instead of UUIDs, which breaks for us
    # especially in translated datasets. We do need them for the
    # performance_metric script however, so we keep them in the assets.
    # This just blanks them in the database after import, which forces a
    # query to get the assets instead of using the query context.
    owners = get_owners()
    for o in db.session.query(Slice).all():
        if o.query_context:
            o.query_context = None
        if owners:
            o.owners = owners
    db.session.commit()


def update_dashboard_roles(roles):
    """Update the roles of the dashboards"""
    owners = get_owners()

    for dashboard_uuid, role_ids in roles.items():
        dashboard = db.session.query(Dashboard).filter_by(uuid=dashboard_uuid).one()
        dashboard.roles = role_ids
        if owners:
            dashboard.owners = owners
        db.session.commit()

def get_owners():
    owners_username = {{SUPERSET_OWNERS}}
    owners = []
    for owner in owners_username:
        user = security_manager.find_user(username=owner)
        if user:
            owners.append(user)
    return owners

def update_embeddable_uuids():
    """Update the uuids of the embeddable dashboards"""
    for dashboard_slug, embeddable_uuid in EMBEDDABLE_DASHBOARDS.items():
        create_embeddable_dashboard_by_slug(dashboard_slug, embeddable_uuid)

    for locale in DASHBOARD_LOCALES:
        for dashboard_slug, embeddable_uuid in EMBEDDABLE_DASHBOARDS.items():
            slug = f"{dashboard_slug}-{locale}"
            current_uuid = get_localized_uuid(embeddable_uuid, locale)
            create_embeddable_dashboard_by_slug(slug, current_uuid)


def create_embeddable_dashboard_by_slug(dashboard_slug, embeddable_uuid):
    """Create an embeddable dashboard by slug"""
    logger.info(f"Creating embeddable dashboard {dashboard_slug}, {embeddable_uuid}")
    dashboard = db.session.query(Dashboard).filter_by(slug=dashboard_slug).first()
    if dashboard is None:
        logger.info(f"WARNING: Dashboard {dashboard_slug} not found")
        return

    embedded_dashboard = db.session.query(EmbeddedDashboard).filter_by(dashboard_id=dashboard.id).first()
    if embedded_dashboard is None:
        embedded_dashboard = EmbeddedDashboard()
        embedded_dashboard.dashboard_id = dashboard.id
    embedded_dashboard.uuid = embeddable_uuid

    db.session.add(embedded_dashboard)
    db.session.commit()

def update_datasets():
    """Update the datasets"""
    logger.info("Refreshing datasets")
    if {{SUPERSET_REFRESH_DATASETS}}:
        datasets = (
            db.session.query(SqlaTable).all()
        )
        for dataset in datasets:
            logger.info(f"Refreshing dataset {dataset.table_name}")
            dataset.fetch_metadata(commit=True)


if __name__ == "__main__":
    main()<|MERGE_RESOLUTION|>--- conflicted
+++ resolved
@@ -10,12 +10,9 @@
 import yaml
 from copy import deepcopy
 from pathlib import Path
-<<<<<<< HEAD
-from collections import defaultdict
-=======
 from sqlfmt.api import format_string
 from sqlfmt.mode import Mode
->>>>>>> 0a005306
+from collections import defaultdict
 
 from superset import security_manager
 from superset.extensions import db
@@ -176,13 +173,9 @@
     parent_uuid = copy['uuid']
     copy["uuid"] = str(get_localized_uuid(copy["uuid"], language))
     copy[asset_name] = get_translation(copy[asset_name], language)
-<<<<<<< HEAD
 
     # Save parent & translated uuids in yaml file
     translated_asset_uuids[parent_uuid].add(copy['uuid'])
-
-=======
->>>>>>> 0a005306
     if folder == "dashboards":
         copy["slug"] = f"{copy['slug']}-{language}"
         copy["description"] = get_translation(copy["description"], language)
